--- conflicted
+++ resolved
@@ -6,6 +6,7 @@
 	"encoding/json"
 	"fmt"
 	"io"
+	"log"
 	"log/slog"
 	"math"
 	"net/http"
@@ -185,11 +186,7 @@
 				// spam detected with other checks, but openai failed. in this case, we still return spam, but log the error
 				slog.Warn("openai error", slog.Any("", details.Error))
 			} else {
-<<<<<<< HEAD
-				slog.Debug("openai result", slog.Any("", details))
-=======
-				log.Printf("[DEBUG] openai result: {%s}", details.String())
->>>>>>> 805e2a42
+				slog.Debug("openai result: ", slog.Any("", details.String()))
 				spamDetected = spam
 			}
 
