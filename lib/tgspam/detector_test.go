--- conflicted
+++ resolved
@@ -1477,7 +1477,15 @@
 	})
 }
 
-<<<<<<< HEAD
+func TestDetector_buildDocs(t *testing.T) {
+	d := &Detector{excludedTokens: map[string]struct{}{"the": {}, "and": {}}}
+
+	docs := d.buildDocs("buy crypto coins now", "spam")
+	assert.Equal(t, 1, len(docs), "should create single document")
+	assert.Equal(t, spamClass("spam"), docs[0].spamClass)
+	assert.ElementsMatch(t, []string{"buy", "crypto", "coins", "now"}, docs[0].tokens)
+}
+
 func TestDetector_CheckHistory(t *testing.T) {
 	d := NewDetector(Config{HistorySize: 5})
 	_, err := d.LoadStopWords(strings.NewReader("spam text\nbad text"))
@@ -1507,15 +1515,6 @@
 	assert.Equal(t, "good message", hamMsgs[0].Msg)
 	assert.Equal(t, "another good one", hamMsgs[1].Msg)
 	assert.Equal(t, 1, len(d.spamHistory.Last(5)), "spam history should remain unchanged")
-=======
-func TestDetector_buildDocs(t *testing.T) {
-	d := &Detector{excludedTokens: map[string]struct{}{"the": {}, "and": {}}}
-
-	docs := d.buildDocs("buy crypto coins now", "spam")
-	assert.Equal(t, 1, len(docs), "should create single document")
-	assert.Equal(t, spamClass("spam"), docs[0].spamClass)
-	assert.ElementsMatch(t, []string{"buy", "crypto", "coins", "now"}, docs[0].tokens)
->>>>>>> 3957a33b
 }
 
 func BenchmarkTokenize(b *testing.B) {
