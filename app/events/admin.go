--- conflicted
+++ resolved
@@ -69,11 +69,7 @@
 
 	slog.Debug(fmt.Sprintf("message from admin chat: msg id: %d, update id: %d, from: %s, sender: %q (%d), fwd: %d",
 		update.Message.MessageID, update.UpdateID, update.Message.From.UserName,
-<<<<<<< HEAD
-		update.Message.ForwardSenderName, fwdID))
-=======
 		username, fwdID)
->>>>>>> 805e2a42
 
 	if username == "" && update.Message.ForwardOrigin == nil {
 		// this is a regular message from admin chat, not the forwarded one, ignore it
