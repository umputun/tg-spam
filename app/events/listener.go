--- conflicted
+++ resolved
@@ -147,13 +147,6 @@
 			if update.Message == nil {
 				continue
 			}
-<<<<<<< HEAD
-			if update.Message.Chat == nil {
-				slog.Debug("ignoring message not from chat")
-				continue
-			}
-=======
->>>>>>> 805e2a42
 
 			// save join messages to locator even if SuppressJoinMessage is set to false
 			if update.Message.NewChatMembers != nil {
