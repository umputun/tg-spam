--- conflicted
+++ resolved
@@ -127,20 +127,14 @@
 		bannedEntity = fmt.Sprintf("channel %d", r.channelID)
 	}
 	if r.dry {
-<<<<<<< HEAD
-		slog.Info(fmt.Sprintf("dry run: ban %d for %v", r.userID, r.duration))
-=======
-		log.Printf("[INFO] dry run: ban %s for %v", bannedEntity, r.duration)
->>>>>>> 805e2a42
+		slog.Info(
+			"dry run:", slog.Any("ban", r.userID), slog.Any("for", r.duration))
 		return nil
 	}
 
 	if r.training {
-<<<<<<< HEAD
 		slog.Info(fmt.Sprintf("training mode: ban %d for %v", r.userID, r.duration))
-=======
-		log.Printf("[INFO] training mode: ban %s for %v", bannedEntity, r.duration)
->>>>>>> 805e2a42
+		slog.Info("training mode:", slog.Any("ban", bannedEntity), slog.Any("for", r.duration))
 		return nil
 	}
 
