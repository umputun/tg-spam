// Package webapi provides a web API spam detection service.
package webapi

import (
	"context"
	"crypto/rand"
	"crypto/sha1" //nolint
	"embed"
	"encoding/json"
	"errors"
	"fmt"
	"html/template"
	"log/slog"
	"math/big"
	"net/http"
	"strconv"
	"strings"
	"time"

	"github.com/didip/tollbooth/v7"
	"github.com/didip/tollbooth_chi"
	"github.com/go-chi/chi/v5"
	"github.com/go-chi/chi/v5/middleware"
	log "github.com/go-pkgz/lgr"
	"github.com/go-pkgz/rest"
	"github.com/go-pkgz/rest/logger"

	"github.com/umputun/tg-spam/app/storage"
	"github.com/umputun/tg-spam/lib/approved"
	"github.com/umputun/tg-spam/lib/spamcheck"
)

//go:generate moq --out mocks/detector.go --pkg mocks --with-resets --skip-ensure . Detector
//go:generate moq --out mocks/spam_filter.go --pkg mocks --with-resets --skip-ensure . SpamFilter
//go:generate moq --out mocks/locator.go --pkg mocks --with-resets --skip-ensure . Locator
//go:generate moq --out mocks/detected_spam.go --pkg mocks --with-resets --skip-ensure . DetectedSpam

//go:embed assets/* assets/components/*
var templateFS embed.FS
var tmpl = template.Must(template.ParseFS(templateFS, "assets/*.html", "assets/components/*.html"))

// Server is a web API server.
type Server struct {
	Config
}

// Config defines  server parameters
type Config struct {
	Version      string       // version to show in /ping
	ListenAddr   string       // listen address
	Detector     Detector     // spam detector
	SpamFilter   SpamFilter   // spam filter (bot)
	DetectedSpam DetectedSpam // detected spam accessor
	Locator      Locator      // locator for user info
	AuthPasswd   string       // basic auth password for user "tg-spam"
	AuthHash     string       // basic auth hash for user "tg-spam". If both AuthPasswd and AuthHash are provided, AuthHash is used
	Dbg          bool         // debug mode
	Settings     Settings     // application settings
}

// Settings contains all application settings
type Settings struct {
	PrimaryGroup            string   `json:"primary_group"`
	AdminGroup              string   `json:"admin_group"`
	DisableAdminSpamForward bool     `json:"disable_admin_spam_forward"`
	LoggerEnabled           bool     `json:"logger_enabled"`
	SuperUsers              []string `json:"super_users"`
	NoSpamReply             bool     `json:"no_spam_reply"`
	CasEnabled              bool     `json:"cas_enabled"`
	MetaEnabled             bool     `json:"meta_enabled"`
	MetaLinksLimit          int      `json:"meta_links_limit"`
	MetaLinksOnly           bool     `json:"meta_links_only"`
	MetaImageOnly           bool     `json:"meta_image_only"`
	MetaVideoOnly           bool     `json:"meta_video_only"`
	MultiLangLimit          int      `json:"multi_lang_limit"`
	OpenAIEnabled           bool     `json:"openai_enabled"`
	SamplesDataPath         string   `json:"samples_data_path"`
	DynamicDataPath         string   `json:"dynamic_data_path"`
	WatchIntervalSecs       int      `json:"watch_interval_secs"`
	SimilarityThreshold     float64  `json:"similarity_threshold"`
	MinMsgLen               int      `json:"min_msg_len"`
	MaxEmoji                int      `json:"max_emoji"`
	MinSpamProbability      float64  `json:"min_spam_probability"`
	ParanoidMode            bool     `json:"paranoid_mode"`
	FirstMessagesCount      int      `json:"first_messages_count"`
	StartupMessageEnabled   bool     `json:"startup_message_enabled"`
	TrainingEnabled         bool     `json:"training_enabled"`
}

// Detector is a spam detector interface.
type Detector interface {
	Check(req spamcheck.Request) (spam bool, cr []spamcheck.Response)
	ApprovedUsers() []approved.UserInfo
	AddApprovedUser(user approved.UserInfo) error
	RemoveApprovedUser(id string) error
}

// SpamFilter is a spam filter, bot interface.
type SpamFilter interface {
	UpdateSpam(msg string) error
	UpdateHam(msg string) error
	ReloadSamples() (err error)
	DynamicSamples() (spam, ham []string, err error)
	RemoveDynamicSpamSample(sample string) (int, error)
	RemoveDynamicHamSample(sample string) (int, error)
}

// Locator is a storage interface used to get user id by name and vice versa.
type Locator interface {
	UserIDByName(userName string) int64
	UserNameByID(userID int64) string
}

// DetectedSpam is a storage interface used to get detected spam messages and set added flag.
type DetectedSpam interface {
	Read() ([]storage.DetectedSpamInfo, error)
	SetAddedToSamplesFlag(id int64) error
}

// NewServer creates a new web API server.
func NewServer(config Config) *Server {
	return &Server{Config: config}
}

// Run starts server and accepts requests checking for spam messages.
func (s *Server) Run(ctx context.Context) error {
	router := chi.NewRouter()
	router.Use(rest.Recoverer(log.Default()))
	router.Use(logger.New(logger.Log(log.Default()), logger.Prefix("[DEBUG]")).Handler)
	router.Use(middleware.Throttle(1000), middleware.Timeout(60*time.Second))
	router.Use(rest.AppInfo("tg-spam", "umputun", s.Version), rest.Ping)
	router.Use(tollbooth_chi.LimitHandler(tollbooth.NewLimiter(50, nil)))
	router.Use(rest.SizeLimit(1024 * 1024)) // 1M max request size

<<<<<<< HEAD
	if s.AuthPasswd != "" {
		slog.Info("basic auth enabled for webapi server")
		router.Use(rest.BasicAuthWithPrompt("tg-spam", s.AuthPasswd))
=======
	if s.AuthPasswd != "" || s.AuthHash != "" {
		log.Printf("[INFO] basic auth enabled for webapi server")
		if s.AuthHash != "" {
			router.Use(rest.BasicAuthWithBcryptHashAndPrompt("tg-spam", s.AuthHash))
		} else {
			router.Use(rest.BasicAuthWithPrompt("tg-spam", s.AuthPasswd))
		}
>>>>>>> 8d7ed398
	} else {
		slog.Warn("basic auth disabled, access to webapi is not protected")
	}

	router = s.routes(router) // setup routes

	srv := &http.Server{Addr: s.ListenAddr, Handler: router, ReadTimeout: 5 * time.Second, WriteTimeout: 5 * time.Second}
	go func() {
		<-ctx.Done()
		if err := srv.Shutdown(ctx); err != nil {
			slog.Warn("failed to shutdown webapi server", slog.Any("err", err))
		} else {
			slog.Info("webapi server stopped")
		}
	}()

	slog.Info("start webapi server on ", slog.Any("addr", s.ListenAddr))
	if err := srv.ListenAndServe(); err != nil && !errors.Is(err, http.ErrServerClosed) {
		return fmt.Errorf("failed to run server: %w", err)
	}
	return nil
}

func (s *Server) routes(router *chi.Mux) *chi.Mux {
	// auth api routes
	router.Group(func(authApi chi.Router) {
		authApi.Use(s.authMiddleware(rest.BasicAuthWithUserPasswd("tg-spam", s.AuthPasswd)))
		authApi.Post("/check", s.checkHandler) // check a message for spam

		authApi.Route("/update", func(r chi.Router) { // update spam/ham samples
			r.Post("/spam", s.updateSampleHandler(s.SpamFilter.UpdateSpam)) // update spam samples
			r.Post("/ham", s.updateSampleHandler(s.SpamFilter.UpdateHam))   // update ham samples
		})

		authApi.Route("/delete", func(r chi.Router) { // delete spam/ham samples
			r.Post("/spam", s.deleteSampleHandler(s.SpamFilter.RemoveDynamicSpamSample))
			r.Post("/ham", s.deleteSampleHandler(s.SpamFilter.RemoveDynamicHamSample))
		})

		authApi.Route("/download", func(r chi.Router) {
			r.Get("/spam", s.downloadSampleHandler(func(spam, _ []string) ([]string, string) {
				return spam, "spam.txt"
			}))
			r.Get("/ham", s.downloadSampleHandler(func(_, ham []string) ([]string, string) {
				return ham, "ham.txt"
			}))
		})

		authApi.Get("/samples", s.getDynamicSamplesHandler)    // get dynamic samples
		authApi.Put("/samples", s.reloadDynamicSamplesHandler) // reload samples

		authApi.Route("/users", func(r chi.Router) { // manage approved users
			r.Post("/add", s.updateApprovedUsersHandler(s.Detector.AddApprovedUser)) // add user to the approved list and storage
			r.Post("/delete", s.updateApprovedUsersHandler(s.removeApprovedUser))    // remove user from approved list and storage
			r.Get("/", s.getApprovedUsersHandler)                                    // get approved users
		})

		authApi.Get("/settings", func(w http.ResponseWriter, _ *http.Request) {
			rest.RenderJSON(w, s.Settings)
		})
	})

	router.Group(func(webUI chi.Router) {
		webUI.Use(s.authMiddleware(rest.BasicAuthWithPrompt("tg-spam", s.AuthPasswd)))
		webUI.Get("/", s.htmlSpamCheckHandler)                         // serve template for webUI UI
		webUI.Get("/manage_samples", s.htmlManageSamplesHandler)       // serve manage samples page
		webUI.Get("/manage_users", s.htmlManageUsersHandler)           // serve manage users page
		webUI.Get("/detected_spam", s.htmlDetectedSpamHandler)         // serve detected spam page
		webUI.Get("/list_settings", s.htmlSettingsHandler)             // serve settings
		webUI.Get("/styles.css", s.stylesHandler)                      // serve styles.css
		webUI.Get("/logo.png", s.logoHandler)                          // serve logo.png
		webUI.Get("/spinner.svg", s.spinnerHandler)                    // serve spinner.svg
		webUI.Post("/detected_spam/add", s.htmlAddDetectedSpamHandler) // add detected spam to samples
	})

	return router
}

// checkHandler handles POST /check request.
// it gets message text and user id from request body and returns spam status and check results.
func (s *Server) checkHandler(w http.ResponseWriter, r *http.Request) {

	type CheckResultDisplay struct {
		Spam   bool
		Checks []spamcheck.Response
	}

	isHtmxRequest := r.Header.Get("HX-Request") == "true"

	req := spamcheck.Request{}
	if !isHtmxRequest {
		// API request
		if err := json.NewDecoder(r.Body).Decode(&req); err != nil {
			w.WriteHeader(http.StatusBadRequest)
			rest.RenderJSON(w, rest.JSON{"error": "can't decode request", "details": err.Error()})
			slog.Warn("can't decode request", slog.Any("", err))
			return
		}
	} else {
		// for hx-request (HTMX) we need to get the values from the form
		req.UserID = r.FormValue("user_id")
		req.UserName = r.FormValue("user_name")
		req.Msg = r.FormValue("msg")
	}

	spam, cr := s.Detector.Check(req)
	if !isHtmxRequest {
		// for API request return JSON
		rest.RenderJSON(w, rest.JSON{"spam": spam, "checks": cr})
		return
	}

	if req.Msg == "" || req.UserID == "" || req.UserID == "0" {
		w.Header().Set("HX-Retarget", "#error-message")
		fmt.Fprintln(w, "<div class='alert alert-danger'>userid and valid message required.</div>")
		return
	}

	// render result for HTMX request
	resultDisplay := CheckResultDisplay{
		Spam:   spam,
		Checks: cr,
	}

	if err := tmpl.ExecuteTemplate(w, "check_results", resultDisplay); err != nil {
		slog.Warn("can't execute result template", slog.Any("err", err))
		http.Error(w, "Error rendering result", http.StatusInternalServerError)
		return
	}

	// the successful check may add user to the approved list. we want to avoid it
	if err := s.Detector.RemoveApprovedUser(req.UserID); err != nil {
		slog.Debug("failed to cleanup after check", slog.Any("err", err))
	}
}

// getDynamicSamplesHandler handles GET /samples request. It returns dynamic samples both for spam and ham.
func (s *Server) getDynamicSamplesHandler(w http.ResponseWriter, _ *http.Request) {
	spam, ham, err := s.SpamFilter.DynamicSamples()
	if err != nil {
		w.WriteHeader(http.StatusInternalServerError)
		rest.RenderJSON(w, rest.JSON{"error": "can't get dynamic samples", "details": err.Error()})
		return
	}
	rest.RenderJSON(w, rest.JSON{"spam": spam, "ham": ham})
}

// downloadSampleHandler handles GET /download/spam|ham request. It returns dynamic samples both for spam and ham.
func (s *Server) downloadSampleHandler(pickFn func(spam, ham []string) ([]string, string)) func(w http.ResponseWriter, r *http.Request) {
	return func(w http.ResponseWriter, _ *http.Request) {
		spam, ham, err := s.SpamFilter.DynamicSamples()
		if err != nil {
			w.WriteHeader(http.StatusInternalServerError)
			rest.RenderJSON(w, rest.JSON{"error": "can't get dynamic samples", "details": err.Error()})
			return
		}
		samples, name := pickFn(spam, ham)
		body := strings.Join(samples, "\n")
		w.Header().Set("Content-Type", "text/plain; charset=utf-8")
		w.Header().Set("Content-Disposition", fmt.Sprintf("attachment; filename=%q", name))
		w.Header().Set("Content-Length", strconv.Itoa(len(body)))
		w.WriteHeader(http.StatusOK)
		_, _ = w.Write([]byte(body))
	}
}

// updateSampleHandler handles POST /update/spam|ham request. It updates dynamic samples both for spam and ham.
func (s *Server) updateSampleHandler(updFn func(msg string) error) func(w http.ResponseWriter, r *http.Request) {
	return func(w http.ResponseWriter, r *http.Request) {
		var req struct {
			Msg string `json:"msg"`
		}

		isHtmxRequest := r.Header.Get("HX-Request") == "true"

		if isHtmxRequest {
			req.Msg = r.FormValue("msg")
		} else {
			if err := json.NewDecoder(r.Body).Decode(&req); err != nil {
				w.WriteHeader(http.StatusBadRequest)
				rest.RenderJSON(w, rest.JSON{"error": "can't decode request", "details": err.Error()})
				return
			}
		}

		err := updFn(req.Msg)
		if err != nil {
			w.WriteHeader(http.StatusInternalServerError)
			rest.RenderJSON(w, rest.JSON{"error": "can't update samples", "details": err.Error()})
			return
		}

		if isHtmxRequest {
			s.renderSamples(w, "samples_list")
		} else {
			rest.RenderJSON(w, rest.JSON{"updated": true, "msg": req.Msg})
		}
	}
}

// deleteSampleHandler handles DELETE /samples request. It deletes dynamic samples both for spam and ham.
func (s *Server) deleteSampleHandler(delFn func(msg string) (int, error)) func(w http.ResponseWriter, r *http.Request) {
	return func(w http.ResponseWriter, r *http.Request) {
		var req struct {
			Msg string `json:"msg"`
		}
		isHtmxRequest := r.Header.Get("HX-Request") == "true"
		if isHtmxRequest {
			req.Msg = r.FormValue("msg")
		} else {
			if err := json.NewDecoder(r.Body).Decode(&req); err != nil {
				w.WriteHeader(http.StatusBadRequest)
				rest.RenderJSON(w, rest.JSON{"error": "can't decode request", "details": err.Error()})
				return
			}
		}

		count, err := delFn(req.Msg)
		if err != nil {
			w.WriteHeader(http.StatusInternalServerError)
			rest.RenderJSON(w, rest.JSON{"error": "can't delete sample", "details": err.Error()})
			return
		}

		if isHtmxRequest {
			s.renderSamples(w, "samples_list")
		} else {
			rest.RenderJSON(w, rest.JSON{"deleted": true, "msg": req.Msg, "count": count})
		}
	}
}

// reloadDynamicSamplesHandler handles PUT /samples request. It reloads dynamic samples from files
func (s *Server) reloadDynamicSamplesHandler(w http.ResponseWriter, _ *http.Request) {
	if err := s.SpamFilter.ReloadSamples(); err != nil {
		w.WriteHeader(http.StatusInternalServerError)
		rest.RenderJSON(w, rest.JSON{"error": "can't reload samples", "details": err.Error()})
		return
	}
	rest.RenderJSON(w, rest.JSON{"reloaded": true})
}

// updateApprovedUsersHandler handles POST /users/add and /users/delete requests, it adds or removes users from approved list.
func (s *Server) updateApprovedUsersHandler(updFn func(ui approved.UserInfo) error) func(w http.ResponseWriter, r *http.Request) {
	return func(w http.ResponseWriter, r *http.Request) {
		req := approved.UserInfo{}
		isHtmxRequest := r.Header.Get("HX-Request") == "true"
		if isHtmxRequest {
			req.UserID = r.FormValue("user_id")
			req.UserName = r.FormValue("user_name")
		} else {
			if err := json.NewDecoder(r.Body).Decode(&req); err != nil {
				w.WriteHeader(http.StatusBadRequest)
				rest.RenderJSON(w, rest.JSON{"error": "can't decode request", "details": err.Error()})
				return
			}
		}

		// try to get userID from request and fallback to userName lookup if it's empty
		if req.UserID == "" {
			req.UserID = strconv.FormatInt(s.Locator.UserIDByName(req.UserName), 10)
		}

		if req.UserID == "" || req.UserID == "0" {
			if isHtmxRequest {
				w.Header().Set("HX-Retarget", "#error-message")
				fmt.Fprintln(w, "<div class='alert alert-danger'>Either userid or valid username required.</div>")
				return
			}
			w.WriteHeader(http.StatusBadRequest)
			rest.RenderJSON(w, rest.JSON{"error": "user ID is required"})
			return
		}

		// add or remove user from the approved list of detector
		if err := updFn(req); err != nil {
			w.WriteHeader(http.StatusInternalServerError)
			rest.RenderJSON(w, rest.JSON{"error": "can't update approved users", "details": err.Error()})
			return
		}

		if isHtmxRequest {
			users := s.Detector.ApprovedUsers()
			tmplData := struct {
				ApprovedUsers      []approved.UserInfo
				TotalApprovedUsers int
			}{
				ApprovedUsers:      users,
				TotalApprovedUsers: len(users),
			}

			if err := tmpl.ExecuteTemplate(w, "users_list", tmplData); err != nil {
				http.Error(w, "Error executing template", http.StatusInternalServerError)
				return
			}

		} else {
			rest.RenderJSON(w, rest.JSON{"updated": true, "user_id": req.UserID, "user_name": req.UserName})
		}
	}
}

// removeApprovedUser is adopter for updateApprovedUsersHandler updFn
func (s *Server) removeApprovedUser(req approved.UserInfo) error {
	return s.Detector.RemoveApprovedUser(req.UserID)
}

// getApprovedUsersHandler handles GET /users request. It returns list of approved users.
func (s *Server) getApprovedUsersHandler(w http.ResponseWriter, _ *http.Request) {
	rest.RenderJSON(w, rest.JSON{"user_ids": s.Detector.ApprovedUsers()})
}

// htmlSpamCheckHandler handles GET / request.
// It returns rendered spam_check.html template with all the components.
func (s *Server) htmlSpamCheckHandler(w http.ResponseWriter, _ *http.Request) {
	tmplData := struct {
		Version string
	}{
		Version: s.Version,
	}

	if err := tmpl.ExecuteTemplate(w, "spam_check.html", tmplData); err != nil {
		slog.Warn("can't execute template", slog.Any("err", err))
		http.Error(w, "Error executing template", http.StatusInternalServerError)
		return
	}
}

// htmlManageSamplesHandler handles GET /manage_samples request.
// It returns rendered manage_samples.html template with all the components.
func (s *Server) htmlManageSamplesHandler(w http.ResponseWriter, _ *http.Request) {
	s.renderSamples(w, "manage_samples.html")
}

func (s *Server) htmlManageUsersHandler(w http.ResponseWriter, _ *http.Request) {
	users := s.Detector.ApprovedUsers()
	tmplData := struct {
		ApprovedUsers      []approved.UserInfo
		TotalApprovedUsers int
	}{
		ApprovedUsers:      users,
		TotalApprovedUsers: len(users),
	}
	tmplData.TotalApprovedUsers = len(tmplData.ApprovedUsers)

	if err := tmpl.ExecuteTemplate(w, "manage_users.html", tmplData); err != nil {
		slog.Warn("can't execute template", slog.Any("err", err))
		http.Error(w, "Error executing template", http.StatusInternalServerError)
		return
	}
}

func (s *Server) htmlDetectedSpamHandler(w http.ResponseWriter, _ *http.Request) {
	ds, err := s.DetectedSpam.Read()
	if err != nil {
		slog.Error("failed to fetch detected spam", slog.Any("err", err))
		http.Error(w, "Internal Server Error", http.StatusInternalServerError)
		return
	}

	// clean up detected spam entries
	for i, d := range ds {
		d.Text = strings.ReplaceAll(d.Text, "'", " ")
		d.Text = strings.ReplaceAll(d.Text, "\n", " ")
		d.Text = strings.ReplaceAll(d.Text, "\r", " ")
		d.Text = strings.ReplaceAll(d.Text, "\t", " ")
		d.Text = strings.ReplaceAll(d.Text, "\"", " ")
		d.Text = strings.ReplaceAll(d.Text, "\\", " ")
		ds[i] = d
	}

	tmplData := struct {
		DetectedSpamEntries []storage.DetectedSpamInfo
		TotalDetectedSpam   int
	}{
		DetectedSpamEntries: ds,
		TotalDetectedSpam:   len(ds),
	}

	if err := tmpl.ExecuteTemplate(w, "detected_spam.html", tmplData); err != nil {
		slog.Warn("can't execute template", slog.Any("err", err))
		http.Error(w, "Error executing template", http.StatusInternalServerError)
		return
	}
}

func (s *Server) htmlAddDetectedSpamHandler(w http.ResponseWriter, r *http.Request) {
	reportErr := func(err error, _ int) {
		w.Header().Set("HX-Retarget", "#error-message")
		fmt.Fprintf(w, "<div class='alert alert-danger'>%s</div>", err)
	}
	msg := r.FormValue("msg")

	id, err := strconv.ParseInt(r.FormValue("id"), 10, 64)
	if err != nil || msg == "" {
		slog.Warn("bad request", slog.Any("err", err))
		reportErr(fmt.Errorf("bad request: %v", err), http.StatusBadRequest)
		return
	}

	if err := s.SpamFilter.UpdateSpam(msg); err != nil {
		slog.Warn("failed to update spam samples", slog.Any("err", err))
		reportErr(fmt.Errorf("can't update spam samples: %v", err), http.StatusInternalServerError)
		return

	}
	if err := s.DetectedSpam.SetAddedToSamplesFlag(id); err != nil {
		slog.Warn("failed to update detected spam", slog.Any("err", err))
		reportErr(fmt.Errorf("can't update detected spam: %v", err), http.StatusInternalServerError)
		return
	}
	w.WriteHeader(http.StatusOK)
}

func (s *Server) htmlSettingsHandler(w http.ResponseWriter, _ *http.Request) {
	data := struct {
		Settings
		Version string
	}{
		Settings: s.Settings,
		Version:  s.Version,
	}

	if err := tmpl.ExecuteTemplate(w, "settings.html", data); err != nil {
		slog.Warn("can't execute template", slog.Any("err", err))
		http.Error(w, "Error executing template", http.StatusInternalServerError)
		return
	}
}

// stylesHandler handles GET /styles.css request. It returns styles.css file.
func (s *Server) stylesHandler(w http.ResponseWriter, _ *http.Request) {
	body, err := templateFS.ReadFile("assets/styles.css")
	if err != nil {
		slog.Warn("can't read styles.css", slog.Any("err", err))
		http.Error(w, "Error reading styles.css", http.StatusInternalServerError)
		return
	}
	w.Header().Set("Content-Type", "text/css; charset=utf-8")
	w.WriteHeader(http.StatusOK)
	_, _ = w.Write(body)
}

// logoHandler handles GET /logo.png request. It returns assets/logo.png file.
func (s *Server) logoHandler(w http.ResponseWriter, _ *http.Request) {
	img, err := templateFS.ReadFile("assets/logo.png")
	if err != nil {
		http.Error(w, "Logo not found", http.StatusNotFound)
		return
	}
	w.Header().Set("Content-Type", "image/png")
	w.WriteHeader(http.StatusOK)
	_, _ = w.Write(img)
}

func (s *Server) spinnerHandler(w http.ResponseWriter, _ *http.Request) {
	img, err := templateFS.ReadFile("assets/spinner.svg")
	if err != nil {
		http.Error(w, "Logo not found", http.StatusNotFound)
		return
	}
	w.Header().Set("Content-Type", "image/svg+xml")
	w.WriteHeader(http.StatusOK)
	_, _ = w.Write(img)
}

func (s *Server) renderSamples(w http.ResponseWriter, tmplName string) {
	spam, ham, err := s.SpamFilter.DynamicSamples()
	if err != nil {
		w.WriteHeader(http.StatusInternalServerError)
		rest.RenderJSON(w, rest.JSON{"error": "can't fetch samples", "details": err.Error()})
		return
	}

	spam, ham = s.reverseSamples(spam, ham)

	type smpleWithID struct {
		ID     string
		Sample string
	}

	makeID := func(s string) string {
		hash := sha1.New() //nolint
		if _, err := hash.Write([]byte(s)); err != nil {
			return fmt.Sprintf("%x", s)
		}
		return fmt.Sprintf("%x", hash.Sum(nil))
	}

	tmplData := struct {
		SpamSamples      []smpleWithID
		HamSamples       []smpleWithID
		TotalHamSamples  int
		TotalSpamSamples int
	}{
		TotalHamSamples:  len(ham),
		TotalSpamSamples: len(spam),
	}
	for _, s := range spam {
		tmplData.SpamSamples = append(tmplData.SpamSamples, smpleWithID{ID: makeID(s), Sample: s})
	}
	for _, h := range ham {
		tmplData.HamSamples = append(tmplData.HamSamples, smpleWithID{ID: makeID(h), Sample: h})
	}

	if err := tmpl.ExecuteTemplate(w, tmplName, tmplData); err != nil {
		w.WriteHeader(http.StatusInternalServerError)
		rest.RenderJSON(w, rest.JSON{"error": "can't execute template", "details": err.Error()})
		return
	}
}

func (s *Server) authMiddleware(mw func(next http.Handler) http.Handler) func(next http.Handler) http.Handler {
	if s.AuthPasswd == "" {
		return func(next http.Handler) http.Handler {
			return next
		}
	}
	return func(next http.Handler) http.Handler {
		return mw(next)
	}
}

// reverseSamples returns reversed lists of spam and ham samples
func (s *Server) reverseSamples(spam, ham []string) (revSpam, revHam []string) {
	revSpam = make([]string, len(spam))
	revHam = make([]string, len(ham))

	for i, j := 0, len(spam)-1; i < len(spam); i, j = i+1, j-1 {
		revSpam[i] = spam[j]
	}
	for i, j := 0, len(ham)-1; i < len(ham); i, j = i+1, j-1 {
		revHam[i] = ham[j]
	}
	return revSpam, revHam
}

// GenerateRandomPassword generates a random password of a given length
func GenerateRandomPassword(length int) (string, error) {
	const charset = "abcdefghijklmnopqrstuvwxyzABCDEFGHIJKLMNOPQRSTUVWXYZ0123456789!@#$%^&*()_+"

	var password strings.Builder
	charsetSize := big.NewInt(int64(len(charset)))

	for i := 0; i < length; i++ {
		randomNumber, err := rand.Int(rand.Reader, charsetSize)
		if err != nil {
			return "", err
		}

		password.WriteByte(charset[randomNumber.Int64()])
	}

	return password.String(), nil
}<|MERGE_RESOLUTION|>--- conflicted
+++ resolved
@@ -132,19 +132,13 @@
 	router.Use(tollbooth_chi.LimitHandler(tollbooth.NewLimiter(50, nil)))
 	router.Use(rest.SizeLimit(1024 * 1024)) // 1M max request size
 
-<<<<<<< HEAD
-	if s.AuthPasswd != "" {
+	if s.AuthPasswd != "" || s.AuthHash != "" {
 		slog.Info("basic auth enabled for webapi server")
-		router.Use(rest.BasicAuthWithPrompt("tg-spam", s.AuthPasswd))
-=======
-	if s.AuthPasswd != "" || s.AuthHash != "" {
-		log.Printf("[INFO] basic auth enabled for webapi server")
 		if s.AuthHash != "" {
 			router.Use(rest.BasicAuthWithBcryptHashAndPrompt("tg-spam", s.AuthHash))
 		} else {
 			router.Use(rest.BasicAuthWithPrompt("tg-spam", s.AuthPasswd))
 		}
->>>>>>> 8d7ed398
 	} else {
 		slog.Warn("basic auth disabled, access to webapi is not protected")
 	}
